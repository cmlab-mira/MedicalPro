from .base_predictor import BasePredictor
from .gamma_predictor import GammaPredictor
from .acdc_seg_predictor import AcdcSegPredictor
from .lits_seg_predictor import LitsSegPredictor
<<<<<<< HEAD
from .vipcup_seg_predictor import VipcupSegPredictor
=======
from .brats17_seg_predictor import Brats17SegPredictor
>>>>>>> 6a16da56

__all__ = [
    'BasePredictor',
    'GammaPredictor',
    'AcdcSegPredictor',
    'LitsSegPredictor',
<<<<<<< HEAD
    'VipcupSegPredictor',
=======
    'Brats17SegPredictor',
>>>>>>> 6a16da56
]<|MERGE_RESOLUTION|>--- conflicted
+++ resolved
@@ -2,20 +2,14 @@
 from .gamma_predictor import GammaPredictor
 from .acdc_seg_predictor import AcdcSegPredictor
 from .lits_seg_predictor import LitsSegPredictor
-<<<<<<< HEAD
+from .brats17_seg_predictor import Brats17SegPredictor
 from .vipcup_seg_predictor import VipcupSegPredictor
-=======
-from .brats17_seg_predictor import Brats17SegPredictor
->>>>>>> 6a16da56
 
 __all__ = [
     'BasePredictor',
     'GammaPredictor',
     'AcdcSegPredictor',
     'LitsSegPredictor',
-<<<<<<< HEAD
+    'Brats17SegPredictor',
     'VipcupSegPredictor',
-=======
-    'Brats17SegPredictor',
->>>>>>> 6a16da56
 ]