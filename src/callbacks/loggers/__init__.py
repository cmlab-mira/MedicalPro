from .base_logger import BaseLogger
from .pretrain_logger import PretrainLogger
from .acdc_seg_logger import AcdcSegLogger
from .acdc_adapt_logger import AcdcAdaptLogger
from .lits_seg_logger import LitsSegLogger
from .lits_adapt_logger import LitsAdaptLogger
<<<<<<< HEAD
from .vipcup_seg_logger import VipcupSegLogger
from .vipcup_adapt_logger import VipcupAdaptLogger
=======
from .brats17_seg_logger import Brats17SegLogger
from .brats17_adapt_logger import Brats17AdaptLogger
>>>>>>> 6a16da56

__all__ = [
    'BaseLogger',
    'PretrainLogger',
    'AcdcSegLogger',
    'AcdcAdaptLogger',
    'LitsSegLogger',
    'LitsAdaptLogger',
<<<<<<< HEAD
    'VipcupSegLogger',
    'VipcupAdaptLogger',
=======
    'Brats17SegLogger',
    'Brats17AdaptLogger',
>>>>>>> 6a16da56
]<|MERGE_RESOLUTION|>--- conflicted
+++ resolved
@@ -4,13 +4,10 @@
 from .acdc_adapt_logger import AcdcAdaptLogger
 from .lits_seg_logger import LitsSegLogger
 from .lits_adapt_logger import LitsAdaptLogger
-<<<<<<< HEAD
+from .brats17_seg_logger import Brats17SegLogger
+from .brats17_adapt_logger import Brats17AdaptLogger
 from .vipcup_seg_logger import VipcupSegLogger
 from .vipcup_adapt_logger import VipcupAdaptLogger
-=======
-from .brats17_seg_logger import Brats17SegLogger
-from .brats17_adapt_logger import Brats17AdaptLogger
->>>>>>> 6a16da56
 
 __all__ = [
     'BaseLogger',
@@ -19,11 +16,8 @@
     'AcdcAdaptLogger',
     'LitsSegLogger',
     'LitsAdaptLogger',
-<<<<<<< HEAD
+    'Brats17SegLogger',
+    'Brats17AdaptLogger',
     'VipcupSegLogger',
     'VipcupAdaptLogger',
-=======
-    'Brats17SegLogger',
-    'Brats17AdaptLogger',
->>>>>>> 6a16da56
 ]